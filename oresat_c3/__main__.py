"""OreSat C3 app main."""

import os
import socket
from threading import Event, Thread

from olaf import (
    Gpio,
    GpioError,
    ServiceState,
    app,
    logger,
    olaf_run,
    olaf_setup,
    render_olaf_template,
    rest_api,
)

from . import __version__
from .services.beacon import BeaconService
from .services.edl import EdlService
from .services.node_manager import NodeManagerService
from .services.radios import RadiosService
from .services.state import StateService
<<<<<<< HEAD
from .services.adcs import AdcsService
from .subsystems.antennas import Antennas
from .subsystems.opd import Opd
=======
>>>>>>> 188f35cf


@rest_api.app.route("/beacon")
def beacon_template():
    """Render beacon template."""
    return render_olaf_template("beacon.html", name="Beacon")


@rest_api.app.route("/state")
def state_template():
    """Render state template."""
    return render_olaf_template("state.html", name="State")


@rest_api.app.route("/node-manager")
def node_mgr_template():
    """Render node manager template."""
    return render_olaf_template("node_manager.html", name="Node Manager")


def get_hw_id(mock: bool) -> int:
    """
    Get the hardware ID of the C3 card.

    There are 5 gpio pins used to get the unique hardware of the card.
    """

    hw_id = 0
    try:
        for i in range(5):
            hw_id |= Gpio(f"HW_ID_BIT_{i}", mock).value << i
    except GpioError:
        pass
    logger.info(f"hardware id is 0x{hw_id:X}")
    return hw_id


def watchdog(event: Event):
    """Pet the watchdog app (which pets the watchdog circuit)."""

    udp_socket = socket.socket(socket.AF_INET, socket.SOCK_DGRAM)

    while not event.is_set():
        failed = 0
        for service in app._services:  # pylint: disable=W0212
            failed += int(service.status == ServiceState.FAILED)
        if not app.od["flight_mode"].value or failed == 0:
            logger.debug("watchdog pet")
            udp_socket.sendto(b"PET", ("localhost", 20001))
            event.wait(10)


def main():
    """OreSat C3 app main."""

    path = os.path.dirname(os.path.abspath(__file__))

<<<<<<< HEAD
    args, config = olaf_setup('c3')
=======
    args, config = olaf_setup("c3")
>>>>>>> 188f35cf
    mock_args = [i.lower() for i in args.mock_hw]
    mock_hw = len(mock_args) != 0

    # start watchdog thread ASAP
    event = Event()
    thread = Thread(target=watchdog, args=(event,))
    thread.start()

    app.od["versions"]["sw_version"].value = __version__
<<<<<<< HEAD
    app.od["hw_id"].value = get_hw_id("all" in mock_args)

    beacon_def = config.beacon_def
    fram_def = config.fram_def

    i2c_bus_num = 2
    opd_not_enable_pin = "OPD_nENABLE"
    opd_not_fault_pin = "OPD_nFAULT"
    opd_adc_current_pin = 2
    fram_i2c_addr = 0x50

    antennas = Antennas(mock_ant)
    opd = Opd(
        opd_not_enable_pin, opd_not_fault_pin, opd_adc_current_pin, i2c_bus_num, mock=mock_opd
    )
    fram = Fm24cl64b(i2c_bus_num, fram_i2c_addr, mock=mock_fram)

    app.add_service(
        StateService(fram, fram_def, antennas)
    )  # add state first to restore state from F-RAM
    app.add_service(BeaconService(beacon_def))
    app.add_service(EdlService(opd))
    app.add_service(OpdService(opd))
    app.add_service(AdcsService(config, opd))
=======
    app.od["hw_id"].value = get_hw_id(mock_hw)

    state_service = StateService(config.fram_def, mock_hw)
    radios_service = RadiosService(mock_hw)
    beacon_service = BeaconService(config.beacon_def, radios_service)
    node_mgr_service = NodeManagerService(config.cards, mock_hw)
    edl_service = EdlService(radios_service, node_mgr_service, beacon_service)

    app.add_service(state_service)  # add state first to restore state from F-RAM
    app.add_service(radios_service)
    app.add_service(beacon_service)
    app.add_service(edl_service)
    app.add_service(node_mgr_service)
>>>>>>> 188f35cf

    rest_api.add_template(f"{path}/templates/beacon.html")
    rest_api.add_template(f"{path}/templates/state.html")
    rest_api.add_template(f"{path}/templates/node_manager.html")

    # on factory reset clear F-RAM
    app.set_factory_reset_callback(state_service.clear_state)

    olaf_run()

    # stop watchdog thread
    event.set()
    thread.join()


if __name__ == "__main__":
    main()<|MERGE_RESOLUTION|>--- conflicted
+++ resolved
@@ -22,12 +22,7 @@
 from .services.node_manager import NodeManagerService
 from .services.radios import RadiosService
 from .services.state import StateService
-<<<<<<< HEAD
 from .services.adcs import AdcsService
-from .subsystems.antennas import Antennas
-from .subsystems.opd import Opd
-=======
->>>>>>> 188f35cf
 
 
 @rest_api.app.route("/beacon")
@@ -85,11 +80,7 @@
 
     path = os.path.dirname(os.path.abspath(__file__))
 
-<<<<<<< HEAD
-    args, config = olaf_setup('c3')
-=======
     args, config = olaf_setup("c3")
->>>>>>> 188f35cf
     mock_args = [i.lower() for i in args.mock_hw]
     mock_hw = len(mock_args) != 0
 
@@ -99,32 +90,6 @@
     thread.start()
 
     app.od["versions"]["sw_version"].value = __version__
-<<<<<<< HEAD
-    app.od["hw_id"].value = get_hw_id("all" in mock_args)
-
-    beacon_def = config.beacon_def
-    fram_def = config.fram_def
-
-    i2c_bus_num = 2
-    opd_not_enable_pin = "OPD_nENABLE"
-    opd_not_fault_pin = "OPD_nFAULT"
-    opd_adc_current_pin = 2
-    fram_i2c_addr = 0x50
-
-    antennas = Antennas(mock_ant)
-    opd = Opd(
-        opd_not_enable_pin, opd_not_fault_pin, opd_adc_current_pin, i2c_bus_num, mock=mock_opd
-    )
-    fram = Fm24cl64b(i2c_bus_num, fram_i2c_addr, mock=mock_fram)
-
-    app.add_service(
-        StateService(fram, fram_def, antennas)
-    )  # add state first to restore state from F-RAM
-    app.add_service(BeaconService(beacon_def))
-    app.add_service(EdlService(opd))
-    app.add_service(OpdService(opd))
-    app.add_service(AdcsService(config, opd))
-=======
     app.od["hw_id"].value = get_hw_id(mock_hw)
 
     state_service = StateService(config.fram_def, mock_hw)
@@ -132,13 +97,13 @@
     beacon_service = BeaconService(config.beacon_def, radios_service)
     node_mgr_service = NodeManagerService(config.cards, mock_hw)
     edl_service = EdlService(radios_service, node_mgr_service, beacon_service)
+    # Add adcs service
 
     app.add_service(state_service)  # add state first to restore state from F-RAM
     app.add_service(radios_service)
     app.add_service(beacon_service)
     app.add_service(edl_service)
     app.add_service(node_mgr_service)
->>>>>>> 188f35cf
 
     rest_api.add_template(f"{path}/templates/beacon.html")
     rest_api.add_template(f"{path}/templates/state.html")
