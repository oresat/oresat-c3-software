"""'EDL Service"""

from time import time
from typing import Any

import canopen
from olaf import NodeStop, Service, logger

from ..protocols.edl_command import (
    EdlCommandCode,
    EdlCommandError,
    EdlCommandRequest,
    EdlCommandResponse,
)
from ..protocols.edl_packet import SRC_DEST_UNICLOGS, EdlPacket, EdlPacketError
from .beacon import BeaconService
from .node_manager import NodeManagerService
from .radios import RadiosService


class EdlService(Service):
    """'EDL Service"""

    def __init__(
        self,
        radios_service: RadiosService,
        node_mgr_service: NodeManagerService,
        beacon_service: BeaconService,
    ):
        super().__init__()

        self._radios_service = radios_service
        self._node_mgr_service = node_mgr_service
        self._beacon_service = beacon_service

        self._hmac_key = b""
        self._seq_num = 0

        self._flight_mode_obj: canopen.objectdictionary.Variable = None
        self._tx_enable_obj: canopen.objectdictionary.Variable = None
        self._last_tx_enable_obj: canopen.objectdictionary.Variable = None
        self._edl_sequence_count_obj: canopen.objectdictionary.Variable = None
        self._edl_rejected_count_obj: canopen.objectdictionary.Variable = None
        self._last_edl_obj: canopen.objectdictionary.Variable = None

    def on_start(self):
        edl_rec = self.node.od["edl"]
        tx_rec = self.node.od["tx_control"]

        self._flight_mode_obj = self.node.od["flight_mode"]

        active_key = edl_rec["active_crypto_key"].value
        self._hmac_key = edl_rec[f"crypto_key_{active_key}"].value
        self._seq_num = edl_rec["sequence_count"].value

        self._tx_enable_obj = tx_rec["enable"]
        self._last_tx_enable_obj = tx_rec["last_enable_timestamp"]
        self._edl_sequence_count_obj = edl_rec["sequence_count"]
        self._edl_rejected_count_obj = edl_rec["rejected_count"]
        self._last_edl_obj = edl_rec["last_timestamp"]

    def on_loop(self):
        if len(self._radios_service.recv_queue) == 0:
            self.sleep_ms(500)
            return

        req_message = self._radios_service.recv_queue.pop()

        logger.info(f'EDL request packet: {req_message.hex(sep=" ")}')

        try:
            req_packet = EdlPacket.unpack(req_message, self._hmac_key, self._flight_mode_obj.value)
        except (EdlCommandError, EdlPacketError) as e:
            self._edl_rejected_count_obj.value += 1
            self._edl_rejected_count_obj.value &= 0xFF_FF_FF_FF
            logger.error(f"invalid EDL request packet: {e}")
            return  # no responses to invalid commands

        if self._flight_mode_obj.value and req_packet.seq_num < self._edl_rejected_count_obj.value:
            logger.error("invalid EDL request packet sequence number")
            return  # no responses to invalid commands

        self._last_edl_obj.value = int(time())

        if self._flight_mode_obj.value:
            self._edl_sequence_count_obj.value += 1
            self._edl_sequence_count_obj.value &= 0xFF_FF_FF_FF

        try:
            res_payload = self._run_cmd(req_packet.payload)
        except Exception as e:  # pylint: disable=W0718
            logger.error(f"EDL command {req_message.code.name} raised: {e}")
            return

        if not res_payload.values:
            return  # no response

        try:
            res_peacket = EdlPacket(
                res_payload, self._edl_sequence_count_obj.value, SRC_DEST_UNICLOGS
            )
            res_message = res_peacket.pack(self._hmac_key)
        except (EdlCommandError, EdlPacketError) as e:
            logger.error(f"EDL response generation raised: {e}")
            return

        logger.info(f'EDL response packet: {res_message.hex(sep=" ")}')

        self._radios_service.send_edl_response(res_message)

    def _run_cmd(self, request: EdlCommandRequest) -> EdlCommandResponse:
        ret: Any = None

        logger.info(f"EDL command response: {request.code.name}, args: {request.args}")

        if request.code == EdlCommandCode.TX_CTRL:
            if request.args[0] == 0:
                logger.info("EDL disabling Tx")
                self._tx_enable_obj.value = False
                self._last_tx_enable_obj.value = 0
                ret = False
            else:
                logger.info("EDL enabling Tx")
                self._tx_enable_obj.value = True
                self._last_tx_enable_obj.value = int(time())
                ret = True
        elif request.code == EdlCommandCode.C3_SOFT_RESET:
            logger.info("EDL soft reset")
            self.node.stop(NodeStop.SOFT_RESET)
        elif request.code == EdlCommandCode.C3_HARD_RESET:
            logger.info("EDL hard reset")
            self.node.stop(NodeStop.HARD_RESET)
        elif request.code == EdlCommandCode.C3_FACTORY_RESET:
            logger.info("EDL factory reset")
            self.node.stop(NodeStop.FACTORY_RESET)
        elif request.code == EdlCommandCode.CO_NODE_ENABLE:
            node_id = request.args[0]
            name = self._node_mgr_service.node_id_to_name[node_id]
            logger.info(f"EDL enabling CANopen node {name} (0x{node_id:02X})")
        elif request.code == EdlCommandCode.CO_NODE_STATUS:
            node_id = request.args[0]
            name = self._node_mgr_service.node_id_to_name[node_id]
            logger.info(f"EDL getting CANopen node {name} (0x{node_id:02X}) status")
            ret = self.node.node_status[name]
        elif request.code == EdlCommandCode.CO_SDO_WRITE:
            node_id, index, subindex, _, data = request.args
            name = self._node_mgr_service.node_id_to_name[node_id]
            logger.info(f"EDL SDO read on CANopen node {name} (0x{node_id:02X})")
            try:
                self.node.sdo_write(name, index, subindex, data)
                ret = 0
            except canopen.sdo.exceptions.SdoError as e:
                logger.error(e)
                e_str = str(e)
                ret = int(e_str[-10:], 16)  # last 10 chars is always the sdo error code in hex
        elif request.code == EdlCommandCode.CO_SYNC:
            logger.info("EDL sending CANopen SYNC message")
            self.node.send_sync()
        elif request.code == EdlCommandCode.OPD_SYSENABLE:
            enable = request.args[0]
            if enable:
                logger.info("EDL enabling OPD subsystem")
                self._node_mgr_service.opd.enable()
            else:
                logger.info("EDL disabling OPD subsystem")
                self._node_mgr_service.opd.disable()
            ret = self._node_mgr_service.opd.status.value
        elif request.code == EdlCommandCode.OPD_SCAN:
            logger.info("EDL scaning for all OPD nodes")
            ret = self._node_mgr_service.opd.scan()
        elif request.code == EdlCommandCode.OPD_PROBE:
<<<<<<< HEAD
            node_id = request.args[0]
            node = self._node_mgr_service.opd[node_id]
            logger.info(f"EDL probing for OPD node {node_id.name}")
            ret = self._node_mgr_service.opd[node].probe()
        elif request.code == EdlCommandCode.OPD_ENABLE:
            node_id = request.args[0]
            node = self._node_mgr_service.opd[node_id]
            if request.args[1] == b"\x00":
                logger.info(f"EDL disabling OPD node {node_id.name}")
=======
            opd_addr = request.args[0]
            name = self._node_mgr_service.opd_addr_to_name[opd_addr]
            logger.info(f"EDL probing for OPD node {name} (0x{opd_addr:02X})")
            ret = self._node_mgr_service.opd[name].probe()
        elif request.code == EdlCommandCode.OPD_ENABLE:
            opd_addr = request.args[0]
            name = self._node_mgr_service.opd_addr_to_name[opd_addr]
            node = self._node_mgr_service.opd[name]
            if request.args[1] == 0:
                logger.info(f"EDL disabling OPD node {name} (0x{opd_addr:02X})")
>>>>>>> dfc21fd3
                ret = node.disable()
            else:
                logger.info(f"EDL enabling OPD node {name} (0x{opd_addr:02X})")
                ret = node.enable()
            ret = node.status.value
        elif request.code == EdlCommandCode.OPD_RESET:
<<<<<<< HEAD
            node_id = request.args[0]
            node = self._node_mgr_service.opd[node_id]
            logger.info(f"EDL resetting for OPD node {node_id.name}")
            node.reset()
            ret = node.status.value
        elif request.code == EdlCommandCode.OPD_STATUS:
            node_id = request.args[0]
            node = self._node_mgr_service.opd[node_id]
            logger.info(f"EDL getting the status for OPD node {node.name}")
            ret = self._node_mgr_service.opd[node].status.value
=======
            opd_addr = request.args[0]
            name = self._node_mgr_service.opd_addr_to_name[opd_addr]
            logger.info(f"EDL resetting OPD node {name} (0x{opd_addr:02X})")
            node = self._node_mgr_service.opd[name]
            node.reset()
            ret = node.status.value
        elif request.code == EdlCommandCode.OPD_STATUS:
            opd_addr = request.args[0]
            name = self._node_mgr_service.opd_addr_to_name[opd_addr]
            logger.info(f"EDL getting the status for OPD node {name} (0x{opd_addr:02X})")
            ret = self._node_mgr_service.opd[name].status.value
>>>>>>> dfc21fd3
        elif request.code == EdlCommandCode.RTC_SET_TIME:
            logger.info(f"EDL setting the RTC to {request.args[0]}")
        elif request.code == EdlCommandCode.TIME_SYNC:
            logger.info("EDL sending time sync TPDO")
            self.node.send_tpdo(0)
        elif request.code == EdlCommandCode.BEACON_PING:
            logger.info("EDL beacon")
            self._beacon_service.send()
        elif request.code == EdlCommandCode.PING:
            logger.info("EDL ping")
            ret = request.args[0]
        elif request.code == EdlCommandCode.RX_TEST:
            logger.info("EDL Rx test")

        if ret is not None and not isinstance(ret, tuple):
            ret = (ret,)  # make ret a tuple

        response = EdlCommandResponse(request.code, ret)

        logger.info(f"EDL command response: {response.code.name}, values: {response.values}")

        return response<|MERGE_RESOLUTION|>--- conflicted
+++ resolved
@@ -169,17 +169,6 @@
             logger.info("EDL scaning for all OPD nodes")
             ret = self._node_mgr_service.opd.scan()
         elif request.code == EdlCommandCode.OPD_PROBE:
-<<<<<<< HEAD
-            node_id = request.args[0]
-            node = self._node_mgr_service.opd[node_id]
-            logger.info(f"EDL probing for OPD node {node_id.name}")
-            ret = self._node_mgr_service.opd[node].probe()
-        elif request.code == EdlCommandCode.OPD_ENABLE:
-            node_id = request.args[0]
-            node = self._node_mgr_service.opd[node_id]
-            if request.args[1] == b"\x00":
-                logger.info(f"EDL disabling OPD node {node_id.name}")
-=======
             opd_addr = request.args[0]
             name = self._node_mgr_service.opd_addr_to_name[opd_addr]
             logger.info(f"EDL probing for OPD node {name} (0x{opd_addr:02X})")
@@ -190,25 +179,12 @@
             node = self._node_mgr_service.opd[name]
             if request.args[1] == 0:
                 logger.info(f"EDL disabling OPD node {name} (0x{opd_addr:02X})")
->>>>>>> dfc21fd3
                 ret = node.disable()
             else:
                 logger.info(f"EDL enabling OPD node {name} (0x{opd_addr:02X})")
                 ret = node.enable()
             ret = node.status.value
         elif request.code == EdlCommandCode.OPD_RESET:
-<<<<<<< HEAD
-            node_id = request.args[0]
-            node = self._node_mgr_service.opd[node_id]
-            logger.info(f"EDL resetting for OPD node {node_id.name}")
-            node.reset()
-            ret = node.status.value
-        elif request.code == EdlCommandCode.OPD_STATUS:
-            node_id = request.args[0]
-            node = self._node_mgr_service.opd[node_id]
-            logger.info(f"EDL getting the status for OPD node {node.name}")
-            ret = self._node_mgr_service.opd[node].status.value
-=======
             opd_addr = request.args[0]
             name = self._node_mgr_service.opd_addr_to_name[opd_addr]
             logger.info(f"EDL resetting OPD node {name} (0x{opd_addr:02X})")
@@ -220,7 +196,6 @@
             name = self._node_mgr_service.opd_addr_to_name[opd_addr]
             logger.info(f"EDL getting the status for OPD node {name} (0x{opd_addr:02X})")
             ret = self._node_mgr_service.opd[name].status.value
->>>>>>> dfc21fd3
         elif request.code == EdlCommandCode.RTC_SET_TIME:
             logger.info(f"EDL setting the RTC to {request.args[0]}")
         elif request.code == EdlCommandCode.TIME_SYNC:
