--- conflicted
+++ resolved
@@ -402,11 +402,7 @@
         self._adc = Adc(current_pin, mock)
         self._not_enable_pin.high()  # make sure OPD disable initially
 
-<<<<<<< HEAD
-        self._nodes = {}
-=======
         self._nodes = {}  # type: ignore
->>>>>>> dfc21fd3
         self._status = OpdState.DISABLED
         self.stop_loop = True
         self._resets = 0
