{% extends "base.html" %}

{% block content %}
  <style>
    table {
      font-family: arial, sans-serif;
      border-collapse: collapse;
      margin-left: auto;
      margin-right: auto;
    }
    thead {
      font-weight: bold;
    }
    td, th {
      border: 1px solid #dddddd;
      text-align: left;
      padding: 8px;
    }
  </style>
  <b>The current branch is for testing the ADCS service!</b>
  <br />
  <b>OPD Status:</b>
  <span id="systemStatus">ENABLED</span>
  <button id="enableSystemButton" onclick="enableSystem()">Disable System</button>
  <br />
  <br />
  <div id="nodeMgrTableDiv">
    <b>UART Node:</b>
    <select id="uartNodeSelect" onchange="uartSelect()">
      <option value=0>None</option>
    </select>
    <br />
    <br />
    <table id="nodeMgrTable">
      <thead>
        <tr>
          <td>Card</td>
          <td>Node Id</td>
          <td>Status</td>
          <td>OPD Address</td>
          <td>Control</td>
        </tr>
      </thead>
      <tbody>
      </tbody>
    </table>
  </div>
  <script>
    const STATES = {
      OFF: 0,
      BOOT: 1,
      ON: 2,
      ERROR: 3,
      NOT_FOUND: 4,
      BOOTLOADER: 5,
      DEAD: 0xFF,
    }

    const COMMANDS = {
      DISABLE: 0,
      ENABLE: 2,
      BOOTLOADER: 5,
    }

    const OPD_STATES = {
       0x00: "DISABLED",
       0x01: "ENABLED",
       0x02: "FAULT",
       0x03: "DEAD",
    };

    function inverse(obj){
      let invObj = {};
      for(let key in obj){
        invObj[obj[key]] = key;
      }
      return invObj;
    }

    const STATES_INV = inverse(STATES);

    /** Build the table */
    async function buildTable() {
      const data = await readValue("node_manager", "status_json");
      let tbodyRef = document.getElementById("nodeMgrTable").getElementsByTagName("tbody")[0];
      let uartNodeSelect = document.getElementById('uartNodeSelect');
      for (const status of JSON.parse(data.value)) {
        let newRow = tbodyRef.insertRow();

        let newCell = newRow.insertCell();
        let newText = document.createTextNode(status.nice_name);
        newCell.appendChild(newText);

        let newCell4 = newRow.insertCell();
        let upperHex = parseInt(status.node_id).toString(16).toUpperCase()
        if (upperHex !== "0") {
          upperHex = `0x${upperHex}`;
        } else  {
          upperHex = "";
        }
        let newText4 = document.createTextNode(upperHex);
        newCell4.appendChild(newText4);

        let newCell2 = newRow.insertCell();
        let span = document.createElement("span");
        span.id = `node${status.node_id}`;
        span.innerText = status.status;
        newCell2.appendChild(span);

        let newCell5 = newRow.insertCell();
        upperHex = parseInt(status.opd_addr).toString(16).toUpperCase()
        if (upperHex !== "0") {
          upperHex = `0x${upperHex}`;
        } else  {
          upperHex = "";
        }
        let newText5 = document.createTextNode(upperHex);
        newCell5.appendChild(newText5);

        let newCell3 = newRow.insertCell();
        if (status.opd_addr !== 0 && status.node_id !== 0) {
          /*
          let button = document.createElement("button");
          button.addEventListener("click", function() {nodeOnClick(status.node_id)});
          button.id = `node${status.node_id}Button`;
          button.innerText = "Enable";
          newCell3.appendChild(button);
          */

          let select = document.createElement("select");
          select.id = `node${status.node_id}Select`
          for (const [key, value] of Object.entries(COMMANDS)) {
            let opt = document.createElement('option');
            opt.value = value;
            opt.innerHTML = key;
            if (key == "BOOTLOADER" && status.processor != "stm32") {
              opt.style.display = "none";
            }
            select.appendChild(opt);
          }
          select.style.with = "auto";
          select.value = null;
          select.onchange = function(){nodeOnSelect(status.node_id)};
          newCell3.appendChild(select);

          // add to UART nodes list
          opt = document.createElement('option');
          opt.value = status.opd_addr;
          opt.innerHTML = status.nice_name;
          uartNodeSelect.appendChild(opt);
        }
      }
    }

    /** Enable / disable a node button callback */
<<<<<<< HEAD
    async function nodeOnClick(nodeId) {
      let value = "OFF";
      if (document.getElementById(`node${nodeId}Button`).innerText === "Enable") {
       value = "ON";
=======
    async function nodeOnSelect(nodeId) {
      const select = document.getElementById(`node${nodeId}Select`);
      const data = await writeValue("node_status", nodeId, select.value);
      let state = "OFF";
      if (select.value === COMMANDS["ENABLE"]) {
        state = "BOOT";
      } else if (select.value === COMMANDS["BOOTLOADER"]) {
        state = "BOOTLOADER";
>>>>>>> c404e88e
      }
      select.value = null;
      updateNode(nodeId, state);
    }

    /** Update a row in the table */
    function updateNode(node, status) {
      const span = document.getElementById(`node${node}`);
      const button = document.getElementById(`node${node}Button`);

      span.innerText = status;

      if (button === null) {
        return;
      }

      switch (status) {
      case "OFF":
        button.innerText = "Enable";
        button.disabled = false;
        break;
      case "BOOT":
      case "ON":
        button.innerText = "Disable";
        button.disabled = false;
        break;
      default:
        button.innerText = "Enable";
        button.disabled = true;
      }
    }

    /** Update data in the table */
    async function updateStatus() {
      const statusSpan = document.getElementById("systemStatus");
      const enableButton = document.getElementById("enableSystemButton");

      const data = await readValue("node_manager", "status_json");
      for (const status of JSON.parse(data.value)) {
        updateNode(status.node_id, status.status);
      }

      const systemEnable = await readValue("opd", "status");
      const status = OPD_STATES[systemEnable.value]

      statusSpan.innerText = status;
      if (status === "ENABLED" || status === "FAULT") {
        enableButton.innerText = "Disable System";
      } else {
        enableButton.innerText = "Enable System";
      }
    }

    /** Enable / disable the OPD subsystem button callback */
    async function enableSystem() {
      const enable = document.getElementById("systemStatus").innerText !== "ENABLED";
      const data = await writeValue("opd", "status", Number(enable));
      updateStatus();
    }

    /** Enable / disable the OPD subsystem button callback */
    async function uartSelect() {
      const select = document.getElementById("uartNodeSelect");
      await writeValue("opd", "uart_node_select", select.value);
    }

    /** Update data in the table */
    async function updateSelect() {
      const select = document.getElementById("uartNodeSelect");
      const data = await readValue("opd", "uart_node_select");
      select.value = data.value;
    }

    buildTable();
    updateStatus();
    updateSelect();
    const interval = setInterval(function() {
      updateStatus();
      updateSelect();
    }, 1000);
  </script>
{% endblock %}<|MERGE_RESOLUTION|>--- conflicted
+++ resolved
@@ -153,12 +153,6 @@
     }
 
     /** Enable / disable a node button callback */
-<<<<<<< HEAD
-    async function nodeOnClick(nodeId) {
-      let value = "OFF";
-      if (document.getElementById(`node${nodeId}Button`).innerText === "Enable") {
-       value = "ON";
-=======
     async function nodeOnSelect(nodeId) {
       const select = document.getElementById(`node${nodeId}Select`);
       const data = await writeValue("node_status", nodeId, select.value);
@@ -167,7 +161,6 @@
         state = "BOOT";
       } else if (select.value === COMMANDS["BOOTLOADER"]) {
         state = "BOOTLOADER";
->>>>>>> c404e88e
       }
       select.value = null;
       updateNode(nodeId, state);
