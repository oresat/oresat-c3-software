"""Unit test for the Opd and OpdNode classes."""

import unittest

<<<<<<< HEAD
from oresat_configs import OreSatConfig, OreSatId

=======
>>>>>>> dfc21fd3
from oresat_c3.subsystems.opd import Opd, OpdNode, OpdNodeState

from .. import I2C_BUS_NUM


class TestOpd(unittest.TestCase):
    """Test the Opd subsystem."""

    def test_opd(self):
        """Test enable/disable works."""

<<<<<<< HEAD
        config = OreSatConfig(OreSatId.ORESAT0)
        opd = Opd(config.cards, 10, 12, 2, I2C_BUS_NUM, mock=True)
=======
        opd = Opd(10, 12, 2, mock=True)
>>>>>>> dfc21fd3

        for node in opd:
            if node.name in ["battery_1", "battery_2"]:
                self.assertIn(node.status, [OpdNodeState.ENABLED, OpdNodeState.NOT_FOUND])
            else:
                self.assertIn(node.status, [OpdNodeState.DISABLED, OpdNodeState.NOT_FOUND])

        opd.enable()

        for node in opd:
            if node.name in ["battery_1", "battery_2"]:
                self.assertIn(node.status, [OpdNodeState.ENABLED, OpdNodeState.NOT_FOUND])
            else:
                self.assertIn(node.status, [OpdNodeState.DISABLED, OpdNodeState.NOT_FOUND])

        opd.disable()

        for node in opd:
            self.assertEqual(node.status, OpdNodeState.DISABLED)

        opd._SYS_RESET_DELAY_S = 0  # just for testing lose the delay
        opd.reset()

        for node in opd:
            self.assertNotEqual(node.status, OpdNodeState.NOT_FOUND)


class TestOpdNode(unittest.TestCase):
    """Test the Opd node class."""

    def test_node_enable(self):
        """Test enable/disable works."""
        node = OpdNode(I2C_BUS_NUM, "battery_1", 0x18, mock=True)
        node.configure()
        self.assertEqual(node._status, OpdNodeState.DISABLED)

        node.enable()
        self.assertTrue(node.is_enabled)
        self.assertEqual(node._status, OpdNodeState.ENABLED)

        node.disable()
        self.assertFalse(node.is_enabled)
        self.assertEqual(node._status, OpdNodeState.DISABLED)<|MERGE_RESOLUTION|>--- conflicted
+++ resolved
@@ -2,11 +2,6 @@
 
 import unittest
 
-<<<<<<< HEAD
-from oresat_configs import OreSatConfig, OreSatId
-
-=======
->>>>>>> dfc21fd3
 from oresat_c3.subsystems.opd import Opd, OpdNode, OpdNodeState
 
 from .. import I2C_BUS_NUM
@@ -18,12 +13,7 @@
     def test_opd(self):
         """Test enable/disable works."""
 
-<<<<<<< HEAD
-        config = OreSatConfig(OreSatId.ORESAT0)
-        opd = Opd(config.cards, 10, 12, 2, I2C_BUS_NUM, mock=True)
-=======
         opd = Opd(10, 12, 2, mock=True)
->>>>>>> dfc21fd3
 
         for node in opd:
             if node.name in ["battery_1", "battery_2"]:
